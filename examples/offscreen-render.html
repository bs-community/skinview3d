<!DOCTYPE html>
<html>

<head>
    <meta charset="utf-8">
    <meta http-equiv="x-ua-compatible" content="ie=edge">
    <meta name="viewport" content="width=device-width, initial-scale=1, user-scalable=no">
    <title>skinview3d / offscreen-render</title>
</head>

<body>
    <div id="rendered_imgs"></div>
    <script src="../bundles/skinview3d.bundle.js"></script>
    <script>
        const configurations = [
            {
                skin: "img/skin.png",
                ears: null,
                cape: null,
            },
            {
                skin: "img/skin.png",
                ears: null,
                cape: "img/cape.png",
            },
            {
<<<<<<< HEAD
                skin: "img/skin.png",
                ears: null,
                cape: "img/animated.png",
            },
            {
                skin: "img/skin.png",
                ears: "img/ears.png",
                cape: null,
=======
                skin: "img/haka.png",
                cape: "img/mojang_cape.png"
            },
            {
                skin: "img/hatsune_miku.png",
                cape: "img/mojang_cape.png",
                backEquipment: "elytra"
>>>>>>> 4cdd2166
            },
            {
                skin: "img/skin.png",
                ears: "img/ears.png",
                cape: "img/cape.png",
            },
            {
                skin: "img/skin.png",
                ears: "img/ears.png",
                cape: "img/animated.png",
            },
        ];

        (async function () {
            const skinViewer = new skinview3d.FXAASkinViewer({
                width: 200,
                height: 300,
                alpha: false,
                renderPaused: true
            });
            skinViewer.renderer.setClearColor(0x5a76f3);
            skinViewer.camera.rotation.x = -0.620;
            skinViewer.camera.rotation.y = 0.534;
            skinViewer.camera.rotation.z = 0.348;
            skinViewer.camera.position.x = 30.5;
            skinViewer.camera.position.y = 22.0;
            skinViewer.camera.position.z = 42.0;

<<<<<<< HEAD
            for (const { skin, cape } of textures) {
                await Promise.all([skinViewer.loadSkin(skin), skinViewer.loadEars(skin), skinViewer.loadCustomCape(cape)]);
=======
            for (const config of configurations) {
                await Promise.all([
                    skinViewer.loadSkin(config.skin),
                    skinViewer.loadCape(config.cape, { backEquipment: config.backEquipment })
                ]);
>>>>>>> 4cdd2166
                skinViewer.render();
                const image = skinViewer.canvas.toDataURL();

                const imgElement = document.createElement("img");
                imgElement.src = image;
                imgElement.width = skinViewer.width;
                imgElement.height = skinViewer.height;
                document.getElementById("rendered_imgs").appendChild(imgElement);
            }

            skinViewer.dispose();
        })();
    </script>
</body>

</html><|MERGE_RESOLUTION|>--- conflicted
+++ resolved
@@ -24,16 +24,6 @@
                 cape: "img/cape.png",
             },
             {
-<<<<<<< HEAD
-                skin: "img/skin.png",
-                ears: null,
-                cape: "img/animated.png",
-            },
-            {
-                skin: "img/skin.png",
-                ears: "img/ears.png",
-                cape: null,
-=======
                 skin: "img/haka.png",
                 cape: "img/mojang_cape.png"
             },
@@ -41,7 +31,6 @@
                 skin: "img/hatsune_miku.png",
                 cape: "img/mojang_cape.png",
                 backEquipment: "elytra"
->>>>>>> 4cdd2166
             },
             {
                 skin: "img/skin.png",
@@ -70,16 +59,12 @@
             skinViewer.camera.position.y = 22.0;
             skinViewer.camera.position.z = 42.0;
 
-<<<<<<< HEAD
-            for (const { skin, cape } of textures) {
-                await Promise.all([skinViewer.loadSkin(skin), skinViewer.loadEars(skin), skinViewer.loadCustomCape(cape)]);
-=======
             for (const config of configurations) {
                 await Promise.all([
                     skinViewer.loadSkin(config.skin),
-                    skinViewer.loadCape(config.cape, { backEquipment: config.backEquipment })
+                    skinViewer.loadEars(skin),
+                    skinViewer.loadCustomCape(config.cape, { backEquipment: config.backEquipment })
                 ]);
->>>>>>> 4cdd2166
                 skinViewer.render();
                 const image = skinViewer.canvas.toDataURL();
 
