<!DOCTYPE html>
<html>

<head>
	<meta charset="utf-8">
	<title>skinview3d</title>
	<link href="https://fonts.googleapis.com/css?family=Archivo+Black" rel="stylesheet">
	<style>
		html,
		body {
			margin: 0;
			padding: 0;
			background-color: #1e1e1e;
		}

		#skin-container {
    		text-align: center;
    		cursor: move;
		}

		#skin-container > canvas {
			background: white;
    		filter: drop-shadow(-5px 5px 7px rgba(0, 0, 0, 0.4));
    		outline: none;
		}
	</style>
</head>

<body>

	<div id="skin-container"></div>

	<script type="text/javascript" src="../bundles/skinview3d.bundle.js"></script>

	<script>
<<<<<<< HEAD
		let skinViewer = new skinview3d.SkinViewer({
			domElement: document.getElementById("skin-container"),
			width: 200,
			height: 400,
			skinUrl: "./skin.png",
			capeUrl: "./cape.png",
			earUrl: "./ears.png"
		});

		let control = skinview3d.createOrbitControls(skinViewer);
		control.enableRotate = true;
		control.enableZoom = false;
		control.enablePan = false;
=======
		let skinViewer = new skinview3d.SkinViewer(document.getElementById("skin_container"), {
			width: 400,
			height: 300,
			skin: "./1_8_texturemap_redux.png"
		});

		let control = new skinview3d.createOrbitControls(skinViewer);
		skinViewer.animations.add(skinview3d.WalkingAnimation);
		skinViewer.animations.speed = 1.5;
>>>>>>> 990deb16

		skinViewer.playerObject.rotation.y = 180 * Math.PI / 180;
	</script>


</body>

</html><|MERGE_RESOLUTION|>--- conflicted
+++ resolved
@@ -13,52 +13,59 @@
 			background-color: #1e1e1e;
 		}
 
-		#skin-container {
+		#skin_container {
     		text-align: center;
     		cursor: move;
 		}
 
-		#skin-container > canvas {
+		#skin_container > canvas {
 			background: white;
     		filter: drop-shadow(-5px 5px 7px rgba(0, 0, 0, 0.4));
     		outline: none;
+		}
+
+		#elytra, #animated {
+			display: block;
+			margin: 1vh auto;
+			font-size: 2rem;
 		}
 	</style>
 </head>
 
 <body>
+	<button id="elytra">Enable/Disable Elytra</button>
+	<button id="animated">Enable/Disable Animated</button>
+	<div id="skin_container"></div>
+	<script type="text/javascript" src="../bundles/skinview3d.bundle.js"></script>
+	<script>
+		var animated = false;
 
-	<div id="skin-container"></div>
-
-	<script type="text/javascript" src="../bundles/skinview3d.bundle.js"></script>
-
-	<script>
-<<<<<<< HEAD
-		let skinViewer = new skinview3d.SkinViewer({
-			domElement: document.getElementById("skin-container"),
-			width: 200,
-			height: 400,
-			skinUrl: "./skin.png",
-			capeUrl: "./cape.png",
-			earUrl: "./ears.png"
+		document.getElementById("elytra").addEventListener('click', function() {
+			skinViewer.playerObject.cape.visible = !skinViewer.playerObject.cape.visible;
+        	skinViewer.playerObject.elytra.visible = !skinViewer.playerObject.elytra.visible
 		});
 
-		let control = skinview3d.createOrbitControls(skinViewer);
-		control.enableRotate = true;
-		control.enableZoom = false;
-		control.enablePan = false;
-=======
+		document.getElementById("animated").addEventListener('click', function() {
+			if(animated) {
+				skinViewer.loadCustomCape("./cape.png");
+				animated = false;
+			} else {
+				skinViewer.loadCustomCape("./animated.png");
+				animated = true;
+			}
+		});
+
 		let skinViewer = new skinview3d.SkinViewer(document.getElementById("skin_container"), {
-			width: 400,
-			height: 300,
-			skin: "./1_8_texturemap_redux.png"
+			width: 1400,
+			height: 800,
+			skin: "./skin.png",
+			cape: "./cape.png",
+			ears: "./ears.png"
 		});
 
 		let control = new skinview3d.createOrbitControls(skinViewer);
-		skinViewer.animations.add(skinview3d.WalkingAnimation);
-		skinViewer.animations.speed = 1.5;
->>>>>>> 990deb16
-
+		control.enableZoom = false;
+		control.enablePan = false;
 		skinViewer.playerObject.rotation.y = 180 * Math.PI / 180;
 	</script>
 
