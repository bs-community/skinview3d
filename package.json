--- conflicted
+++ resolved
@@ -11,17 +11,10 @@
 		"build": "npm run build:modules && npm run build:bundles",
 		"test:lint": "eslint --ext .ts src",
 		"test": "npm run test:lint",
-<<<<<<< HEAD
-		"dev:watch:modules": "tsc -w --declaration --sourceMap --outDir libs -p .",
-		"dev:watch:bundles": "rollup -w -c",
-		"storybook": "start-storybook -s ./examples -p 6006",
-		"dev": "npm run storybook",
-=======
 		"dev:watch:modules": "tsc -w --preserveWatchOutput --declaration --sourceMap --outDir libs -p .",
 		"dev:watch:bundles": "rollup -w --no-watch.clearScreen -c",
 		"dev:storybook": "start-storybook -s ./examples -p 6006",
-		"dev": "npm-run-all --parallel dev:watch:modules dev:storybook",
->>>>>>> c10bb34f
+		"dev": "npm run dev:storybook",
 		"prepublishOnly": "npm run clean && npm run build"
 	},
 	"repository": {
@@ -46,41 +39,24 @@
 	],
 	"dependencies": {
 		"skinview-utils": "^0.5.6",
-<<<<<<< HEAD
-		"three": "^0.117.1"
-	},
-	"devDependencies": {
-		"@babel/core": "^7.10.4",
-		"@rollup/plugin-node-resolve": "^8.1.0",
-		"@rollup/plugin-typescript": "^5.0.0",
-=======
 		"three": "^0.118.3"
 	},
 	"devDependencies": {
 		"@babel/core": "^7.10.4",
 		"@rollup/plugin-node-resolve": "^8.4.0",
 		"@rollup/plugin-typescript": "^5.0.2",
->>>>>>> c10bb34f
 		"@storybook/addon-knobs": "^5.3.19",
 		"@storybook/html": "^5.3.19",
 		"@typescript-eslint/eslint-plugin": "^3.6.1",
 		"@typescript-eslint/parser": "^3.6.1",
 		"@yushijinhun/three-minifier-rollup": "^0.1.7",
 		"babel-loader": "^8.1.0",
-<<<<<<< HEAD
-		"eslint": "^7.3.1",
-=======
 		"eslint": "^7.4.0",
->>>>>>> c10bb34f
 		"npm-run-all": "^4.1.5",
 		"rimraf": "^3.0.2",
 		"rollup": "^2.21.0",
 		"rollup-plugin-terser": "^6.1.0",
-<<<<<<< HEAD
-		"ts-loader": "^8.0.0",
-		"typescript": "^3.9.5"
-=======
-		"typescript": "^3.9.6"
->>>>>>> c10bb34f
+		"typescript": "^3.9.6",
+		"ts-loader": "^8.0.0"
 	}
 }