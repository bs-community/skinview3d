--- conflicted
+++ resolved
@@ -1,9 +1,5 @@
-<<<<<<< HEAD
-import { BoxGeometry, DoubleSide, FrontSide, Group, Mesh, MeshBasicMaterial, Object3D, Texture, Vector2, Vector3 } from "three";
-=======
 import { ModelType } from "skinview-utils";
 import { BoxGeometry, DoubleSide, FrontSide, Group, Mesh, MeshBasicMaterial, Object3D, Texture, Vector2 } from "three";
->>>>>>> 990deb16
 
 function toFaceVertices(x1: number, y1: number, x2: number, y2: number, w: number, h: number): Array<Vector2> {
 	return [
@@ -487,7 +483,7 @@
 
 		rightWingMesh.scale.x = 1.15
 		rightWingMesh.scale.y = 1.15;
-		rightWingMesh.scale.z = 1.15;		
+		rightWingMesh.scale.z = 1.15;
 
 		this.rightWing = new Group();
 		this.rightWing.add(rightWingMesh);
