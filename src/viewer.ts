--- conflicted
+++ resolved
@@ -106,14 +106,8 @@
 		this.scene = new Scene();
 
 		// Use smaller fov to avoid distortion
-<<<<<<< HEAD
-		this.camera = new PerspectiveCamera(42);
-		this.camera.zoom
-		this.camera.position.y = -12;
-=======
 		this.camera = new PerspectiveCamera(40);
 		this.camera.position.y = -8;
->>>>>>> 4cdd2166
 		this.camera.position.z = 60;
 
 		this.renderer = new WebGLRenderer({
@@ -344,11 +338,6 @@
 		this.playerObject.elytra.visible = !this.playerObject.cape.visible;
 	}
 }
-<<<<<<< HEAD
-
-interface SkinViewer extends SkinContainer<LoadOptions>, CapeContainer<LoadOptions> { }
-=======
 interface SkinViewer extends SkinContainer<LoadOptions>, CapeContainer<CapeLoadOptions> { }
->>>>>>> 4cdd2166
 applyMixins(SkinViewer, [SkinContainer, CapeContainer]);
 export { SkinViewer };