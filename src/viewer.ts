<<<<<<< HEAD
import { inferModelType, isTextureSource, loadImage, loadSkinToCanvas, loadCapeToCanvas, animateCape, loadEarsToCanvas, ModelType, RemoteImage, TextureSource } from "@james090500/skinview-utils";
import { NearestFilter, PerspectiveCamera, Scene, Texture, Vector2, WebGLRenderer } from "three";
=======
import { inferModelType, isTextureSource, loadCapeToCanvas, loadEarsToCanvas, loadEarsToCanvasFromSkin, loadImage, loadSkinToCanvas, ModelType, RemoteImage, TextureSource } from "skinview-utils";
import { Color, ColorRepresentation, PointLight, EquirectangularReflectionMapping, Group, NearestFilter, PerspectiveCamera, Scene, Texture, Vector2, WebGLRenderer, AmbientLight, Mapping } from "three";
>>>>>>> 7f7c32d1
import { RootAnimation } from "./animation.js";
import { BackEquipment, PlayerObject } from "./model.js";

export interface LoadOptions {
	/**
	 * Whether to make the object visible after the texture is loaded. Default is true.
	 */
	makeVisible?: boolean;
}

export interface SkinLoadOptions extends LoadOptions {
	/**
	 * The model type of skin. Default is "auto-detect".
	 */
	model?: ModelType | "auto-detect";

	/**
	 * true: Loads the ears drawn on the skin texture, and show it.
	 * "load-only": Loads the ears drawn on the skin texture, but do not make it visible.
	 * false: Do not load ears from the skin texture.
	 * Default is false.
	 */
	ears?: boolean | "load-only";
}

export interface CapeLoadOptions extends LoadOptions {
	/**
	 * The equipment (cape or elytra) to show, defaults to "cape".
	 * If makeVisible is set to false, this option will have no effect.
	 */
	backEquipment?: BackEquipment;
}

export interface EarsLoadOptions extends LoadOptions {
	/**
	 * "standalone": The texture is a 14x7 image that only contains the ears;
	 * "skin": The texture is a skin that contains ears, and we only show its ear part.
	 * Default is "standalone".
	 */
	textureType?: "standalone" | "skin";
}

export interface SkinViewerOptions {
	width?: number;
	height?: number;
	skin?: RemoteImage | TextureSource;
	model?: ModelType | "auto-detect";
	cape?: RemoteImage | TextureSource;
	ears?: RemoteImage | TextureSource;

	/**
	 * If you want to show the ears drawn on the current skin, set this to "current-skin".
	 * To show ears that come from a separate texture, you have to specify 'textureType' ("standalone" or "skin") and 'source'.
	 * "standalone" means the provided texture is a 14x7 image that only contains the ears.
	 * "skin" means the provided texture is a skin that contains ears, and we only show its ear part.
	 */
	ears?: "current-skin" | {
		textureType: "standalone" | "skin",
		source: RemoteImage | TextureSource
	}

	/**
	 * Whether the canvas contains an alpha buffer. Default is true.
	 * This option can be turned off if you use an opaque background.
	 */
	alpha?: boolean;

	/**
	 * Render target.
	 * A new canvas is created if this parameter is unspecified.
	 */
	canvas?: HTMLCanvasElement;

	/**
	 * Whether to preserve the buffers until manually cleared or overwritten. Default is false.
	 */
	preserveDrawingBuffer?: boolean;

	/**
	 * The initial value of `SkinViewer.renderPaused`. Default is false.
	 * If this option is true, rendering and animation loops will not start.
	 */
	renderPaused?: boolean;

	/**
	 * The background of the scene. Default is transparent.
	 */
	background?: ColorRepresentation | Texture;

	/**
	 * The panorama background to use. This option overrides 'background' option.
	 */
	panorama?: RemoteImage | TextureSource;

	/**
	 * Camera vertical field of view, in degrees. Default is 50.
	 * The distance between the object and the camera is automatically computed.
	 */
	fov?: number;

	/**
	 * Zoom ratio of the player. Default is 0.9.
	 * This value affects the distance between the object and the camera.
	 * When set to 1.0, the top edge of the player's head coincides with the edge of the view.
	 */
	zoom?: number;
}

export class SkinViewer {
	readonly canvas: HTMLCanvasElement;
	readonly scene: Scene;
	readonly camera: PerspectiveCamera;
	readonly renderer: WebGLRenderer;
	readonly playerObject: PlayerObject;
	readonly playerWrapper: Group;
	readonly animations: RootAnimation = new RootAnimation();
	readonly globalLight: AmbientLight = new AmbientLight(0xffffff, 0.4);
	readonly cameraLight: PointLight = new PointLight(0xffffff, 0.6);

	readonly skinCanvas: HTMLCanvasElement;
	readonly capeCanvas: HTMLCanvasElement;
	readonly earsCanvas: HTMLCanvasElement;
	private readonly skinTexture: Texture;
	private readonly capeTexture: Texture;
<<<<<<< HEAD
	private readonly earTexture: Texture;

	private capeImage: TextureSource | undefined;
=======
	private readonly earsTexture: Texture;
	private backgroundTexture: Texture | null = null;
>>>>>>> 7f7c32d1

	private _disposed: boolean = false;
	private _renderPaused: boolean = false;
	private _zoom: number;

	private animationID: number | null;
	private onContextLost: (event: Event) => void;
	private onContextRestored: () => void;

	constructor(options: SkinViewerOptions = {}) {
		this.canvas = options.canvas === undefined ? document.createElement("canvas") : options.canvas;

		// texture
		this.skinCanvas = document.createElement("canvas");
		this.skinTexture = new Texture(this.skinCanvas);
		this.skinTexture.magFilter = NearestFilter;
		this.skinTexture.minFilter = NearestFilter;

		this.capeCanvas = document.createElement("canvas");
		this.capeTexture = new Texture(this.capeCanvas);
		this.capeTexture.magFilter = NearestFilter;
		this.capeTexture.minFilter = NearestFilter;

		this.earsCanvas = document.createElement("canvas");
<<<<<<< HEAD
		this.earTexture = new Texture(this.earsCanvas);
		this.earTexture.magFilter = NearestFilter;
		this.earTexture.minFilter = NearestFilter;

		// scene
		this.scene = new Scene();

		// Use smaller fov to avoid distortion
		this.camera = new PerspectiveCamera(40);
		this.camera.position.y = -8;
		this.camera.position.z = 64;

		try {
			this.renderer = new WebGLRenderer({
				canvas: this.canvas,
				alpha: options.alpha !== false, // default: true
				preserveDrawingBuffer: options.preserveDrawingBuffer === true // default: false
			});
			this.renderer.setPixelRatio(window.devicePixelRatio);
		} catch(error) {
			const errorDiv = document.createElement('div');
			errorDiv.classList.add(`${this.canvas.id}_error`);
			errorDiv.textContent = "Your browser doesn't support WebGL. You will encounter issues!";
			document.body.insertBefore(errorDiv, this.canvas.nextSibling)
			this.canvas.remove();
			throw "No WebGL Support";
		}

		this.playerObject = new PlayerObject(this.skinTexture, this.capeTexture, this.earTexture);
		this.playerObject.name = "player";
		this.playerObject.skin.visible = false;
		this.playerObject.cape.visible = false;
		this.playerObject.ears.visible = false;
		this.scene.add(this.playerObject);
``
=======
		this.earsTexture = new Texture(this.earsCanvas);
		this.earsTexture.magFilter = NearestFilter;
		this.earsTexture.minFilter = NearestFilter;

		this.scene = new Scene();

		this.camera = new PerspectiveCamera();
		this.camera.add(this.cameraLight);
		this.scene.add(this.camera);
		this.scene.add(this.globalLight);

		this.renderer = new WebGLRenderer({
			canvas: this.canvas,
			alpha: options.alpha !== false, // default: true
			preserveDrawingBuffer: options.preserveDrawingBuffer === true // default: false

		});
		this.renderer.setPixelRatio(window.devicePixelRatio);

		this.playerObject = new PlayerObject(this.skinTexture, this.capeTexture, this.earsTexture);
		this.playerObject.name = "player";
		this.playerObject.skin.visible = false;
		this.playerObject.cape.visible = false;
		this.playerWrapper = new Group();
		this.playerWrapper.add(this.playerObject);
		this.scene.add(this.playerWrapper);

>>>>>>> 7f7c32d1
		if (options.skin !== undefined) {
			this.loadSkin(options.skin, {
				model: options.model,
				ears: options.ears === "current-skin"
			});
		}
		if (options.cape !== undefined) {
			this.loadCape(options.cape);
		}
<<<<<<< HEAD
		if (options.ears !== undefined) {
			this.loadEars(options.ears);
=======
		if (options.ears !== undefined && options.ears !== "current-skin") {
			this.loadEars(options.ears.source, {
				textureType: options.ears.textureType
			});
>>>>>>> 7f7c32d1
		}
		if (options.width !== undefined) {
			this.width = options.width;
		}
		if (options.height !== undefined) {
			this.height = options.height;
		}
		if (options.background !== undefined) {
			this.background = options.background;
		}
		if (options.panorama !== undefined) {
			this.loadPanorama(options.panorama);
		}
		this.camera.position.z = 1;
		this._zoom = options.zoom === undefined ? 0.9 : options.zoom;
		this.fov = options.fov === undefined ? 50 : options.fov;

		if (options.renderPaused === true) {
			this._renderPaused = true;
			this.animationID = null;
		} else {
			this.animationID = window.requestAnimationFrame(() => this.draw());
		}

		this.onContextLost = (event: Event) => {
			event.preventDefault();
			if (this.animationID !== null) {
				window.cancelAnimationFrame(this.animationID);
				this.animationID = null;
			}
		};

		this.onContextRestored = () => {
			if (!this._renderPaused && !this._disposed && this.animationID === null) {
				this.animationID = window.requestAnimationFrame(() => this.draw());
			}
		};

		this.canvas.addEventListener("webglcontextlost", this.onContextLost, false);
		this.canvas.addEventListener("webglcontextrestored", this.onContextRestored, false);
	}

	/**
	 * 	Loads the Skin
	 */
	loadSkin(empty: null): void;
	loadSkin<S extends TextureSource | RemoteImage>(
		source: S,
		options?: SkinLoadOptions
	): S extends TextureSource ? void : Promise<void>;
	loadSkin(
		source: TextureSource | RemoteImage | null,
		options: SkinLoadOptions = {}
	): void | Promise<void> {
		if (source === null) {
			this.resetSkin();

		} else if (isTextureSource(source)) {
			loadSkinToCanvas(this.skinCanvas, source);
			this.skinTexture.needsUpdate = true;

			if (options.model === undefined || options.model === "auto-detect") {
				this.playerObject.skin.modelType = inferModelType(this.skinCanvas);
			} else {
				this.playerObject.skin.modelType = options.model;
			}

			if (options.makeVisible !== false) {
				this.playerObject.skin.visible = true;
			}

			if (options.ears === true || options.ears == "load-only") {
				loadEarsToCanvasFromSkin(this.earsCanvas, source);
				this.earsTexture.needsUpdate = true;
				if (options.ears === true) {
					this.playerObject.ears.visible = true;
				}
			}

		} else {
<<<<<<< HEAD
			return loadImage(source).then(image => this.loadSkin(image, model, options)).catch(e => {
				console.log(e);
			});
=======
			return loadImage(source).then(image => this.loadSkin(image, options));
>>>>>>> 7f7c32d1
		}
	}

	/**
	 * Loads the cape
	 */
	loadCape(empty: null): void;
	loadCape<S extends TextureSource | RemoteImage>(
		source: S,
		options?: CapeLoadOptions
	): S extends TextureSource ? void : Promise<void>;
	loadCape(
		source: TextureSource | RemoteImage | null,
		options: CapeLoadOptions = {}
	): void | Promise<void> {
		if (source === null) {
			this.resetCape();

		} else if (isTextureSource(source)) {
			loadCapeToCanvas(this.capeCanvas, source);
			this.capeTexture.needsUpdate = true;

			if (options.makeVisible !== false) {
				this.playerObject.backEquipment = options.backEquipment === undefined ? "cape" : options.backEquipment;
			}

		} else {
			return loadImage(source).then(image => {
				this.capeImage = image
				this.loadCape(image, options)
			}).catch(e => {
				console.log(e);
			});
		}
	}

	/**
	 * Load Ears
	 */
	loadEars(empty: null): void;
	loadEars<S extends TextureSource | RemoteImage>(
		source: S,
		options?: LoadOptions
	): S extends TextureSource ? void : Promise<void>;
	loadEars(
		source: TextureSource | RemoteImage | null,
		options: LoadOptions = {}
	): void | Promise<void> {
		if (source === null) {
			this.resetEars();
		} else if (isTextureSource(source)) {
			loadEarsToCanvas(this.earsCanvas, source);
			this.earTexture.needsUpdate = true;
			this.playerObject.ears.visible = true;
		} else {
			return loadImage(source).then(image => this.loadEars(image, options)).catch(e => {
				console.log(e);
			});
		}
	}

	protected resetSkin(): void {
		this.playerObject.skin.visible = false;
	}

	protected resetCape(): void {
		this.playerObject.backEquipment = null;
	}

<<<<<<< HEAD
	protected resetEars(): void {
		this.playerObject.ears.visible = false;
	}

	private draw(): void {
		if (this.disposed || this._renderPaused) {
			return;
=======
	loadEars(empty: null): void;
	loadEars<S extends TextureSource | RemoteImage>(
		source: S,
		options?: EarsLoadOptions
	): S extends TextureSource ? void : Promise<void>;

	loadEars(
		source: TextureSource | RemoteImage | null,
		options: EarsLoadOptions = {}
	): void | Promise<void> {
		if (source === null) {
			this.resetEars();

		} else if (isTextureSource(source)) {
			if (options.textureType === "skin") {
				loadEarsToCanvasFromSkin(this.earsCanvas, source);
			} else {
				loadEarsToCanvas(this.earsCanvas, source);
			}
			this.earsTexture.needsUpdate = true;

			if (options.makeVisible !== false) {
				this.playerObject.ears.visible = true;
			}

		} else {
			return loadImage(source).then(image => this.loadEars(image, options));
>>>>>>> 7f7c32d1
		}
	}

	resetEars(): void {
		this.playerObject.ears.visible = false;
	}

	loadPanorama<S extends TextureSource | RemoteImage>(
		source: S
	): S extends TextureSource ? void : Promise<void> {
		return this.loadBackground(source, EquirectangularReflectionMapping);
	}

	loadBackground<S extends TextureSource | RemoteImage>(
		source: S,
		mapping?: Mapping
	): S extends TextureSource ? void : Promise<void>;

	loadBackground<S extends TextureSource | RemoteImage>(
		source: S,
		mapping?: Mapping
	): void | Promise<void> {
		if (isTextureSource(source)) {
			if (this.backgroundTexture !== null) {
				this.backgroundTexture.dispose();
			}
			this.backgroundTexture = new Texture();
			this.backgroundTexture.image = source;
			if (mapping !== undefined) {
				this.backgroundTexture.mapping = mapping;
			}
			this.backgroundTexture.needsUpdate = true;
			this.scene.background = this.backgroundTexture;
		} else {
			return loadImage(source).then(image => this.loadBackground(image, mapping));
		}
	}

	private draw(): void {
		this.animations.runAnimationLoop(this.playerObject);
		this.render();
<<<<<<< HEAD

		if(this.capeImage != undefined) {
			this.capeTexture.needsUpdate = animateCape(this.capeCanvas, this.capeImage);
		}

		window.requestAnimationFrame(() => this.draw());
=======
		this.animationID = window.requestAnimationFrame(() => this.draw());
>>>>>>> 7f7c32d1
	}

	/**
	* Renders the scene to the canvas.
	* This method does not change the animation progress.
	*/
	render(): void {
		this.renderer.render(this.scene, this.camera);
	}

	setSize(width: number, height: number): void {
		this.camera.aspect = width / height;
		this.camera.updateProjectionMatrix();
		//False at the end to disable updateStyle to stop the canvas having inline styles added
		this.renderer.setSize(width, height, false);
	}

	dispose(): void {
		this._disposed = true;

		this.canvas.removeEventListener("webglcontextlost", this.onContextLost, false);
		this.canvas.removeEventListener("webglcontextrestored", this.onContextRestored, false);

		if (this.animationID !== null) {
			window.cancelAnimationFrame(this.animationID);
			this.animationID = null;
		}

		this.renderer.dispose();
		this.skinTexture.dispose();
		this.capeTexture.dispose();
<<<<<<< HEAD
		this.earTexture.dispose();
=======
		if (this.backgroundTexture !== null) {
			this.backgroundTexture.dispose();
			this.backgroundTexture = null;
		}
>>>>>>> 7f7c32d1
	}

	get disposed(): boolean {
		return this._disposed;
	}

	/**
	 * Whether rendering and animations are paused.
	 * Setting this property to true will stop both rendering and animation loops.
	 * Setting it back to false will resume them.
	 */
	get renderPaused(): boolean {
		return this._renderPaused;
	}

	set renderPaused(value: boolean) {
		this._renderPaused = value;

		if (this._renderPaused && this.animationID !== null) {
			window.cancelAnimationFrame(this.animationID);
			this.animationID = null;
		} else if (!this._renderPaused && !this._disposed && !this.renderer.getContext().isContextLost() && this.animationID == null) {
			this.animationID = window.requestAnimationFrame(() => this.draw());
		}
	}

	get width(): number {
		return this.renderer.getSize(new Vector2()).width;
	}

	set width(newWidth: number) {
		this.setSize(newWidth, this.height);
	}

	get height(): number {
		return this.renderer.getSize(new Vector2()).height;
	}

	set height(newHeight: number) {
		this.setSize(this.width, newHeight);
	}

	get background(): null | Color | Texture {
		return this.scene.background;
	}

	set background(value: null | ColorRepresentation | Texture) {
		if (value === null || value instanceof Color || value instanceof Texture) {
			this.scene.background = value;
		} else {
			this.scene.background = new Color(value);
		}
		if (this.backgroundTexture !== null && value !== this.backgroundTexture) {
			this.backgroundTexture.dispose();
			this.backgroundTexture = null;
		}
	}

	adjustCameraDistance(): void {
		let distance = 4.5 + 16.5 / Math.tan(this.fov / 180 * Math.PI / 2) / this.zoom;

		// limit distance between 10 ~ 256 (default min / max distance of OrbitControls)
		if (distance < 10) {
			distance = 10;
		} else if (distance > 256) {
			distance = 256;
		}

		this.camera.position.multiplyScalar(distance / this.camera.position.length());
		this.camera.updateProjectionMatrix();
	}

	get fov(): number {
		return this.camera.fov;
	}

	set fov(value: number) {
		this.camera.fov = value;
		this.adjustCameraDistance();
	}

	get zoom(): number {
		return this._zoom;
	}

	set zoom(value: number) {
		this._zoom = value;
		this.adjustCameraDistance();
	}
}<|MERGE_RESOLUTION|>--- conflicted
+++ resolved
@@ -1,10 +1,5 @@
-<<<<<<< HEAD
 import { inferModelType, isTextureSource, loadImage, loadSkinToCanvas, loadCapeToCanvas, animateCape, loadEarsToCanvas, ModelType, RemoteImage, TextureSource } from "@james090500/skinview-utils";
-import { NearestFilter, PerspectiveCamera, Scene, Texture, Vector2, WebGLRenderer } from "three";
-=======
-import { inferModelType, isTextureSource, loadCapeToCanvas, loadEarsToCanvas, loadEarsToCanvasFromSkin, loadImage, loadSkinToCanvas, ModelType, RemoteImage, TextureSource } from "skinview-utils";
 import { Color, ColorRepresentation, PointLight, EquirectangularReflectionMapping, Group, NearestFilter, PerspectiveCamera, Scene, Texture, Vector2, WebGLRenderer, AmbientLight, Mapping } from "three";
->>>>>>> 7f7c32d1
 import { RootAnimation } from "./animation.js";
 import { BackEquipment, PlayerObject } from "./model.js";
 
@@ -129,14 +124,8 @@
 	readonly earsCanvas: HTMLCanvasElement;
 	private readonly skinTexture: Texture;
 	private readonly capeTexture: Texture;
-<<<<<<< HEAD
-	private readonly earTexture: Texture;
-
-	private capeImage: TextureSource | undefined;
-=======
 	private readonly earsTexture: Texture;
 	private backgroundTexture: Texture | null = null;
->>>>>>> 7f7c32d1
 
 	private _disposed: boolean = false;
 	private _renderPaused: boolean = false;
@@ -161,18 +150,16 @@
 		this.capeTexture.minFilter = NearestFilter;
 
 		this.earsCanvas = document.createElement("canvas");
-<<<<<<< HEAD
-		this.earTexture = new Texture(this.earsCanvas);
-		this.earTexture.magFilter = NearestFilter;
-		this.earTexture.minFilter = NearestFilter;
-
-		// scene
+		this.earsTexture = new Texture(this.earsCanvas);
+		this.earsTexture.magFilter = NearestFilter;
+		this.earsTexture.minFilter = NearestFilter;
+
 		this.scene = new Scene();
 
-		// Use smaller fov to avoid distortion
-		this.camera = new PerspectiveCamera(40);
-		this.camera.position.y = -8;
-		this.camera.position.z = 64;
+		this.camera = new PerspectiveCamera();
+		this.camera.add(this.cameraLight);
+		this.scene.add(this.camera);
+		this.scene.add(this.globalLight);
 
 		try {
 			this.renderer = new WebGLRenderer({
@@ -190,33 +177,6 @@
 			throw "No WebGL Support";
 		}
 
-		this.playerObject = new PlayerObject(this.skinTexture, this.capeTexture, this.earTexture);
-		this.playerObject.name = "player";
-		this.playerObject.skin.visible = false;
-		this.playerObject.cape.visible = false;
-		this.playerObject.ears.visible = false;
-		this.scene.add(this.playerObject);
-``
-=======
-		this.earsTexture = new Texture(this.earsCanvas);
-		this.earsTexture.magFilter = NearestFilter;
-		this.earsTexture.minFilter = NearestFilter;
-
-		this.scene = new Scene();
-
-		this.camera = new PerspectiveCamera();
-		this.camera.add(this.cameraLight);
-		this.scene.add(this.camera);
-		this.scene.add(this.globalLight);
-
-		this.renderer = new WebGLRenderer({
-			canvas: this.canvas,
-			alpha: options.alpha !== false, // default: true
-			preserveDrawingBuffer: options.preserveDrawingBuffer === true // default: false
-
-		});
-		this.renderer.setPixelRatio(window.devicePixelRatio);
-
 		this.playerObject = new PlayerObject(this.skinTexture, this.capeTexture, this.earsTexture);
 		this.playerObject.name = "player";
 		this.playerObject.skin.visible = false;
@@ -225,7 +185,6 @@
 		this.playerWrapper.add(this.playerObject);
 		this.scene.add(this.playerWrapper);
 
->>>>>>> 7f7c32d1
 		if (options.skin !== undefined) {
 			this.loadSkin(options.skin, {
 				model: options.model,
@@ -235,15 +194,10 @@
 		if (options.cape !== undefined) {
 			this.loadCape(options.cape);
 		}
-<<<<<<< HEAD
-		if (options.ears !== undefined) {
-			this.loadEars(options.ears);
-=======
 		if (options.ears !== undefined && options.ears !== "current-skin") {
 			this.loadEars(options.ears.source, {
 				textureType: options.ears.textureType
 			});
->>>>>>> 7f7c32d1
 		}
 		if (options.width !== undefined) {
 			this.width = options.width;
@@ -324,13 +278,7 @@
 			}
 
 		} else {
-<<<<<<< HEAD
-			return loadImage(source).then(image => this.loadSkin(image, model, options)).catch(e => {
-				console.log(e);
-			});
-=======
 			return loadImage(source).then(image => this.loadSkin(image, options));
->>>>>>> 7f7c32d1
 		}
 	}
 
@@ -400,15 +348,6 @@
 		this.playerObject.backEquipment = null;
 	}
 
-<<<<<<< HEAD
-	protected resetEars(): void {
-		this.playerObject.ears.visible = false;
-	}
-
-	private draw(): void {
-		if (this.disposed || this._renderPaused) {
-			return;
-=======
 	loadEars(empty: null): void;
 	loadEars<S extends TextureSource | RemoteImage>(
 		source: S,
@@ -436,7 +375,6 @@
 
 		} else {
 			return loadImage(source).then(image => this.loadEars(image, options));
->>>>>>> 7f7c32d1
 		}
 	}
 
@@ -478,16 +416,12 @@
 	private draw(): void {
 		this.animations.runAnimationLoop(this.playerObject);
 		this.render();
-<<<<<<< HEAD
 
 		if(this.capeImage != undefined) {
 			this.capeTexture.needsUpdate = animateCape(this.capeCanvas, this.capeImage);
 		}
 
-		window.requestAnimationFrame(() => this.draw());
-=======
 		this.animationID = window.requestAnimationFrame(() => this.draw());
->>>>>>> 7f7c32d1
 	}
 
 	/**
@@ -519,14 +453,10 @@
 		this.renderer.dispose();
 		this.skinTexture.dispose();
 		this.capeTexture.dispose();
-<<<<<<< HEAD
-		this.earTexture.dispose();
-=======
 		if (this.backgroundTexture !== null) {
 			this.backgroundTexture.dispose();
 			this.backgroundTexture = null;
 		}
->>>>>>> 7f7c32d1
 	}
 
 	get disposed(): boolean {
