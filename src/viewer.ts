--- conflicted
+++ resolved
@@ -1,16 +1,7 @@
-import { applyMixins, CapeContainer, ModelType, SkinContainer, RemoteImage, TextureSource } from "skinview-utils";
+import { applyMixins, CapeContainer, ModelType, SkinContainer, RemoteImage, TextureSource, TextureCanvas, loadImage, isTextureSource } from "skinview-utils";
 import { NearestFilter, PerspectiveCamera, Scene, Texture, Vector2, WebGLRenderer } from "three";
 import { RootAnimation } from "./animation.js";
 import { PlayerObject } from "./model.js";
-<<<<<<< HEAD
-import { TextureCanvas, TextureSource, isSlimSkin, loadCapeToCanvas, loadSkinToCanvas } from "skinview-utils";
-
-export interface SkinViewerOptions {
-	domElement: Node;
-	skinUrl?: string;
-	capeUrl?: string;
-	earUrl?: string;
-=======
 
 export type LoadOptions = {
 	/**
@@ -20,11 +11,11 @@
 }
 
 export type SkinViewerOptions = {
->>>>>>> 990deb16
 	width?: number;
 	height?: number;
 	skin?: RemoteImage | TextureSource;
 	cape?: RemoteImage | TextureSource;
+	ears?: RemoteImage | TextureSource;
 }
 
 function toMakeVisible(options?: LoadOptions): boolean {
@@ -34,15 +25,6 @@
 	return true;
 }
 
-<<<<<<< HEAD
-	public readonly earImg: HTMLImageElement;
-	public readonly earCanvas: HTMLCanvasElement;
-	public readonly earTexture: Texture;
-
-	public readonly scene: Scene;
-	public readonly camera: PerspectiveCamera;
-	public readonly renderer: WebGLRenderer;
-=======
 class SkinViewer {
 	readonly domElement: Node;
 	readonly scene: Scene;
@@ -50,21 +32,23 @@
 	readonly renderer: WebGLRenderer;
 	readonly playerObject: PlayerObject;
 	readonly animations: RootAnimation = new RootAnimation();
->>>>>>> 990deb16
 
 	protected readonly skinCanvas: HTMLCanvasElement;
 	protected readonly capeCanvas: HTMLCanvasElement;
+	protected readonly earCanvas: HTMLCanvasElement;
 	private readonly skinTexture: Texture;
 	private readonly capeTexture: Texture;
+	private readonly earTexture: Texture;
+
+	// Animated Capes (MinecraftCapes)
+	private customCapeImage: TextureSource
+	private lastFrame: number;
+	private maxFrames: number;
+	private lastFrameTime: number;
+	private capeInterval: number;
 
 	private _disposed: boolean = false;
 	private _renderPaused: boolean = false;
-<<<<<<< HEAD
-	private _skinSet: boolean = false;
-	private _capeSet: boolean = false;
-	private _earSet: boolean = false;
-=======
->>>>>>> 990deb16
 
 	constructor(domElement: Node, options: SkinViewerOptions = {}) {
 		this.domElement = domElement;
@@ -80,22 +64,26 @@
 		this.capeTexture.magFilter = NearestFilter;
 		this.capeTexture.minFilter = NearestFilter;
 
-<<<<<<< HEAD
-		this.earImg = new Image();
 		this.earCanvas = document.createElement("canvas");
 		this.earTexture = new Texture(this.earCanvas);
 		this.earTexture.magFilter = NearestFilter;
 		this.earTexture.minFilter = NearestFilter;
 
+		// Animated Capes (MinecraftCapes)
+		this.customCapeImage = new Image()
+		this.lastFrame = 0,
+		this.maxFrames = 1,
+		this.lastFrameTime = 0,
+		this.capeInterval = 100,
+
 		// scene
-=======
->>>>>>> 990deb16
 		this.scene = new Scene();
 
 		// Use smaller fov to avoid distortion
-		this.camera = new PerspectiveCamera(20);
-		this.camera.position.y = 0;
-		this.camera.position.z = 140;
+		this.camera = new PerspectiveCamera(42);
+		this.camera.zoom
+		this.camera.position.y = -12;
+		this.camera.position.z = 60;
 
 		this.renderer = new WebGLRenderer({ alpha: true, logarithmicDepthBuffer: true });
 		this.domElement.appendChild(this.renderer.domElement);
@@ -113,7 +101,10 @@
 			this.loadSkin(options.skin);
 		}
 		if (options.cape !== undefined) {
-			this.loadCape(options.cape);
+			this.loadCustomCape(options.cape);
+		}
+		if (options.ears !== undefined) {
+			this.loadEars(options.ears);
 		}
 		if (options.width !== undefined) {
 			this.width = options.width;
@@ -135,33 +126,15 @@
 		this.capeTexture.needsUpdate = true;
 		if (toMakeVisible(options)) {
 			this.playerObject.cape.visible = true;
-<<<<<<< HEAD
-		};
-
-		this.earImg.crossOrigin = "anonymous";
-		this.earImg.onerror = (): void => console.error("Failed loading " + this.earImg.src);
-		this.earImg.onload = (): void => {
-			loadEarsToCanvas(this.earCanvas, this.earImg);
-
-			this.earTexture.needsUpdate = true;
+		}
+	}
+
+	protected earsLoaded(options?: LoadOptions): void {
+		this.earTexture.needsUpdate = true;
+		if (toMakeVisible(options)) {
 			this.playerObject.ears.visible = true;
-		};
-
-		if (options.skinUrl !== undefined) {
-			this.skinUrl = options.skinUrl;
-		}
-		if (options.capeUrl !== undefined) {
-			this.capeUrl = options.capeUrl;
-		}
-		if (options.earUrl !== undefined) {
-			this.earUrl = options.earUrl;
-		}
-		this.width = options.width === undefined ? 300 : options.width;
-		this.height = options.height === undefined ? 300 : options.height;
-=======
-		}
-	}
->>>>>>> 990deb16
+		}
+	}
 
 	protected resetSkin(): void {
 		this.playerObject.skin.visible = false;
@@ -169,6 +142,10 @@
 
 	protected resetCape(): void {
 		this.playerObject.cape.visible = false;
+	}
+
+	protected resetEars(): void {
+		this.playerObject.ears.visible = false;
 	}
 
 	private draw(): void {
@@ -177,6 +154,7 @@
 		}
 		this.animations.runAnimationLoop(this.playerObject);
 		this.doRender();
+		this.animatedCape();
 		window.requestAnimationFrame(() => this.draw());
 	}
 
@@ -214,51 +192,6 @@
 		}
 	}
 
-<<<<<<< HEAD
-	get skinUrl(): string | null {
-		return this._skinSet ? this.skinImg.src : null;
-	}
-
-	set skinUrl(url: string | null) {
-		if (url === null) {
-			this._skinSet = false;
-			this.playerObject.skin.visible = false;
-		} else {
-			this._skinSet = true;
-			this.skinImg.src = url;
-		}
-	}
-
-	get capeUrl(): string | null {
-		return this._capeSet ? this.capeImg.src : null;
-	}
-
-	set capeUrl(url: string | null) {
-		if (url === null) {
-			this._capeSet = false;
-			this.playerObject.cape.visible = false;
-		} else {
-			this._capeSet = true;
-			this.capeImg.src = url;
-		}
-	}
-
-	get earUrl(): string | null {
-		return this._earSet ? this.earImg.src : null;
-	}
-
-	set earUrl(url: string | null) {
-		if (url === null) {
-			this._earSet = false;
-			this.playerObject.ears.visible = false;
-		} else {
-			this._earSet = true;
-			this.earImg.src = url;
-		}
-	}
-
-=======
->>>>>>> 990deb16
 	get width(): number {
 		return this.renderer.getSize(new Vector2()).width;
 	}
@@ -274,19 +207,69 @@
 	set height(newHeight: number) {
 		this.setSize(this.width, newHeight);
 	}
-}
-<<<<<<< HEAD
-
-function loadEarsToCanvas(canvas: TextureCanvas, image: TextureSource): void {
-	canvas.width = 14;
-	canvas.height = 7;
-
-	const context = canvas.getContext("2d")!;
-	context.clearRect(0, 0, canvas.width, canvas.height);
-	context.drawImage(image, 0, 0, image.width, image.height);
-}
-=======
+
+	/**
+	 * Code for MinecraftCapes
+	 */
+	protected loadCustomCape(source: TextureSource | RemoteImage | null): void | Promise<void> {
+		if(source === null) {
+			this.resetCape();
+		} else if(isTextureSource(source)) {
+			this.customCapeImage = source;
+			this.loadCapeToCanvas(this.capeCanvas, source, 0);
+			this.capeLoaded();
+		} else {
+			return loadImage(source).then(image => this.loadCustomCape(image));
+		}
+	}
+
+	protected loadCapeToCanvas(canvas: TextureCanvas, image: TextureSource, offset: number): void {
+		canvas.width = image.width,
+		canvas.height = image.width / 2;
+		var frame = canvas.getContext("2d");
+		if(frame != null) {
+			frame.clearRect(0, 0, canvas.width, canvas.height),
+			frame.drawImage(image, 0, offset, canvas.width, canvas.height, 0, 0, canvas.width, canvas.height)
+		}
+    }
+
+	protected animatedCape() {
+		if (this.customCapeImage.height !== this.customCapeImage.width / 2) {
+			let currentTime = Date.now();
+			if (currentTime > this.lastFrameTime + this.capeInterval) {
+				this.maxFrames = this.customCapeImage.height / (this.customCapeImage.width / 2);
+				let currentFrame = this.lastFrame + 1 > this.maxFrames - 1 ? 0 : this.lastFrame + 1;
+				this.lastFrame = currentFrame,
+				this.lastFrameTime = currentTime;
+				let offset = currentFrame * (this.customCapeImage.width / 2);
+				this.loadCapeToCanvas(this.capeCanvas, this.customCapeImage, offset),
+				this.capeTexture.needsUpdate = true
+				this.playerObject.cape.visible = !this.playerObject.elytra.visible;
+			}
+		}
+	}
+
+	public loadEars(source: TextureSource | RemoteImage | null): void | Promise<void> {
+		if(source === null) {
+			this.resetEars();
+		} else if(isTextureSource(source)) {
+			this.loadEarsToCanvas(this.earCanvas, source);
+			this.earsLoaded();
+		} else {
+			return loadImage(source).then(image => this.loadEars(image));
+		}
+	}
+
+	protected loadEarsToCanvas(canvas: TextureCanvas, image: TextureSource): void {
+		canvas.width = 14;
+		canvas.height = 7;
+
+		const context = canvas.getContext("2d")!;
+		context.clearRect(0, 0, canvas.width, canvas.height);
+		context.drawImage(image, 0, 0, image.width, image.height);
+	}
+}
+
 interface SkinViewer extends SkinContainer<LoadOptions>, CapeContainer<LoadOptions> { }
 applyMixins(SkinViewer, [SkinContainer, CapeContainer]);
-export { SkinViewer };
->>>>>>> 990deb16
+export { SkinViewer };