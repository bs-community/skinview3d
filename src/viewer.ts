import { applyMixins, CapeContainer, ModelType, SkinContainer, RemoteImage, TextureSource, TextureCanvas, loadImage, isTextureSource } from "skinview-utils";
import { NearestFilter, PerspectiveCamera, Scene, Texture, Vector2, WebGLRenderer } from "three";
import { RootAnimation } from "./animation.js";
import { PlayerObject } from "./model.js";

export type LoadOptions = {
	/**
	 * Whether to make the object visible after the texture is loaded. Default is true.
	 */
	makeVisible?: boolean;
}

export type SkinViewerOptions = {
	width?: number;
	height?: number;
	skin?: RemoteImage | TextureSource;
	cape?: RemoteImage | TextureSource;
<<<<<<< HEAD
	ears?: RemoteImage | TextureSource;
=======

	/**
	 * Whether the canvas contains an alpha buffer. Default is true.
	 * This option can be turned off if you use an opaque background.
	 */
	alpha?: boolean;

	/**
	 * Render target.
	 * A new canvas is created if this parameter is unspecified.
	 */
	canvas?: HTMLCanvasElement;

	/**
	 * Whether to preserve the buffers until manually cleared or overwritten. Default is false.
	 */
	preserveDrawingBuffer?: boolean;

	/**
	 * The initial value of `SkinViewer.renderPaused`. Default is false.
	 * If this option is true, rendering and animation loops will not start.
	 */
	renderPaused?: boolean;
>>>>>>> 9d4915cb
}

function toMakeVisible(options?: LoadOptions): boolean {
	if (options && options.makeVisible === false) {
		return false;
	}
	return true;
}

class SkinViewer {
	readonly canvas: HTMLCanvasElement;
	readonly scene: Scene;
	readonly camera: PerspectiveCamera;
	readonly renderer: WebGLRenderer;
	readonly playerObject: PlayerObject;
	readonly animations: RootAnimation = new RootAnimation();

<<<<<<< HEAD
	protected readonly skinCanvas: HTMLCanvasElement;
	protected readonly capeCanvas: HTMLCanvasElement;
	protected readonly earCanvas: HTMLCanvasElement;
=======
	readonly skinCanvas: HTMLCanvasElement;
	readonly capeCanvas: HTMLCanvasElement;
>>>>>>> 9d4915cb
	private readonly skinTexture: Texture;
	private readonly capeTexture: Texture;
	private readonly earTexture: Texture;

	// Animated Capes (MinecraftCapes)
	private customCapeImage: TextureSource
	private lastFrame: number;
	private maxFrames: number;
	private lastFrameTime: number;
	private capeInterval: number;

	private _disposed: boolean = false;
	private _renderPaused: boolean = false;

	constructor(options: SkinViewerOptions = {}) {
		this.canvas = options.canvas === undefined ? document.createElement("canvas") : options.canvas;

		// texture
		this.skinCanvas = document.createElement("canvas");
		this.skinTexture = new Texture(this.skinCanvas);
		this.skinTexture.magFilter = NearestFilter;
		this.skinTexture.minFilter = NearestFilter;

		this.capeCanvas = document.createElement("canvas");
		this.capeTexture = new Texture(this.capeCanvas);
		this.capeTexture.magFilter = NearestFilter;
		this.capeTexture.minFilter = NearestFilter;

		this.earCanvas = document.createElement("canvas");
		this.earTexture = new Texture(this.earCanvas);
		this.earTexture.magFilter = NearestFilter;
		this.earTexture.minFilter = NearestFilter;

		// Animated Capes (MinecraftCapes)
		this.customCapeImage = new Image()
		this.lastFrame = 0,
		this.maxFrames = 1,
		this.lastFrameTime = 0,
		this.capeInterval = 100,

		// scene
		this.scene = new Scene();

		// Use smaller fov to avoid distortion
		this.camera = new PerspectiveCamera(42);
		this.camera.zoom
		this.camera.position.y = -12;
		this.camera.position.z = 60;

<<<<<<< HEAD
		this.renderer = new WebGLRenderer({ alpha: true, logarithmicDepthBuffer: true });
		this.domElement.appendChild(this.renderer.domElement);
=======
		this.renderer = new WebGLRenderer({
			canvas: this.canvas,
			alpha: options.alpha !== false, // default: true
			preserveDrawingBuffer: options.preserveDrawingBuffer === true // default: false

		});
		this.renderer.setPixelRatio(window.devicePixelRatio);
>>>>>>> 9d4915cb

		this.playerObject = new PlayerObject(this.skinTexture, this.capeTexture, this.earTexture);
		this.playerObject.name = "player";
		this.playerObject.skin.visible = false;
		this.playerObject.cape.visible = false;
		this.playerObject.ears.visible = false;
		this.scene.add(this.playerObject);

		if (options.skin !== undefined) {
			this.loadSkin(options.skin);
		}
		if (options.cape !== undefined) {
			this.loadCustomCape(options.cape);
		}
		if (options.ears !== undefined) {
			this.loadEars(options.ears);
		}
		if (options.width !== undefined) {
			this.width = options.width;
		}
		if (options.height !== undefined) {
			this.height = options.height;
		}

		if (options.renderPaused === true) {
			this._renderPaused = true;
		} else {
			window.requestAnimationFrame(() => this.draw());
		}
	}

	protected skinLoaded(model: ModelType, options?: LoadOptions): void {
		this.skinTexture.needsUpdate = true;
		this.playerObject.skin.modelType = model;
		if (toMakeVisible(options)) {
			this.playerObject.skin.visible = true;
		}
	}

	protected capeLoaded(options?: LoadOptions): void {
		this.capeTexture.needsUpdate = true;
		if (toMakeVisible(options)) {
			this.playerObject.cape.visible = true;
		}
	}

	protected earsLoaded(options?: LoadOptions): void {
		this.earTexture.needsUpdate = true;
		if (toMakeVisible(options)) {
			this.playerObject.ears.visible = true;
		}
	}

	protected resetSkin(): void {
		this.playerObject.skin.visible = false;
	}

	protected resetCape(): void {
		this.playerObject.cape.visible = false;
	}

	protected resetEars(): void {
		this.playerObject.ears.visible = false;
	}

	private draw(): void {
		if (this.disposed || this._renderPaused) {
			return;
		}
		this.animations.runAnimationLoop(this.playerObject);
<<<<<<< HEAD
		this.doRender();
		this.animatedCape();
=======
		this.render();
>>>>>>> 9d4915cb
		window.requestAnimationFrame(() => this.draw());
	}

	/**
	* Renders the scene to the canvas.
	* This method does not change the animation progress.
	*/
	render(): void {
		this.renderer.render(this.scene, this.camera);
	}

	setSize(width: number, height: number): void {
		this.camera.aspect = width / height;
		this.camera.updateProjectionMatrix();
		this.renderer.setSize(width, height);
	}

	dispose(): void {
		this._disposed = true;
		this.renderer.dispose();
		this.skinTexture.dispose();
		this.capeTexture.dispose();
	}

	get disposed(): boolean {
		return this._disposed;
	}

	/**
	 * Whether rendering and animations are paused.
	 * Setting this property to true will stop both rendering and animation loops.
	 * Setting it back to false will resume them.
	 */
	get renderPaused(): boolean {
		return this._renderPaused;
	}

	set renderPaused(value: boolean) {
		const toResume = !this.disposed && !value && this._renderPaused;
		this._renderPaused = value;
		if (toResume) {
			window.requestAnimationFrame(() => this.draw());
		}
	}

	get width(): number {
		return this.renderer.getSize(new Vector2()).width;
	}

	set width(newWidth: number) {
		this.setSize(newWidth, this.height);
	}

	get height(): number {
		return this.renderer.getSize(new Vector2()).height;
	}

	set height(newHeight: number) {
		this.setSize(this.width, newHeight);
	}

	/**
	 * Code for MinecraftCapes
	 */
	public loadCustomCape(source: TextureSource | RemoteImage | null): void | Promise<void> {
		if(source === null) {
			this.resetCape();
		} else if(isTextureSource(source)) {
			this.customCapeImage = source;
			this.loadCapeToCanvas(this.capeCanvas, source, 0);
		} else {
			loadImage(source).then(image => this.loadCustomCape(image)).catch(error => {});
		}
	}

	protected loadCapeToCanvas(canvas: TextureCanvas, image: TextureSource, offset: number): void {
		canvas.width = image.width,
		canvas.height = image.width / 2;
		var frame = canvas.getContext("2d");
		if(frame != null) {
			frame.clearRect(0, 0, canvas.width, canvas.height),
			frame.drawImage(image, 0, offset, canvas.width, canvas.height, 0, 0, canvas.width, canvas.height)
			this.capeLoaded();
		}
    }

	protected animatedCape() {
		if (this.customCapeImage.height !== this.customCapeImage.width / 2) {
			let currentTime = Date.now();
			if (currentTime > this.lastFrameTime + this.capeInterval) {
				this.maxFrames = this.customCapeImage.height / (this.customCapeImage.width / 2);
				let currentFrame = this.lastFrame + 1 > this.maxFrames - 1 ? 0 : this.lastFrame + 1;
				this.lastFrame = currentFrame,
				this.lastFrameTime = currentTime;
				let offset = currentFrame * (this.customCapeImage.width / 2);
				this.loadCapeToCanvas(this.capeCanvas, this.customCapeImage, offset),
				this.capeTexture.needsUpdate = true
				this.playerObject.cape.visible = !this.playerObject.elytra.visible;
			}
		}
	}

	public loadEars(source: TextureSource | RemoteImage | null): void | Promise<void> {
		if(source === null) {
			this.resetEars();
		} else if(isTextureSource(source)) {
			this.loadEarsToCanvas(this.earCanvas, source);
			this.earsLoaded();
		} else {
			loadImage(source).then(image => this.loadEars(image)).catch(error => {});
		}
	}

	protected loadEarsToCanvas(canvas: TextureCanvas, image: TextureSource): void {
		canvas.width = 14;
		canvas.height = 7;

		const context = canvas.getContext("2d")!;
		context.clearRect(0, 0, canvas.width, canvas.height);
		context.drawImage(image, 0, 0, image.width, image.height);
	}
}

interface SkinViewer extends SkinContainer<LoadOptions>, CapeContainer<LoadOptions> { }
applyMixins(SkinViewer, [SkinContainer, CapeContainer]);
export { SkinViewer };<|MERGE_RESOLUTION|>--- conflicted
+++ resolved
@@ -15,9 +15,7 @@
 	height?: number;
 	skin?: RemoteImage | TextureSource;
 	cape?: RemoteImage | TextureSource;
-<<<<<<< HEAD
 	ears?: RemoteImage | TextureSource;
-=======
 
 	/**
 	 * Whether the canvas contains an alpha buffer. Default is true.
@@ -41,7 +39,6 @@
 	 * If this option is true, rendering and animation loops will not start.
 	 */
 	renderPaused?: boolean;
->>>>>>> 9d4915cb
 }
 
 function toMakeVisible(options?: LoadOptions): boolean {
@@ -59,14 +56,9 @@
 	readonly playerObject: PlayerObject;
 	readonly animations: RootAnimation = new RootAnimation();
 
-<<<<<<< HEAD
-	protected readonly skinCanvas: HTMLCanvasElement;
-	protected readonly capeCanvas: HTMLCanvasElement;
-	protected readonly earCanvas: HTMLCanvasElement;
-=======
 	readonly skinCanvas: HTMLCanvasElement;
 	readonly capeCanvas: HTMLCanvasElement;
->>>>>>> 9d4915cb
+	readonly earCanvas: HTMLCanvasElement;
 	private readonly skinTexture: Texture;
 	private readonly capeTexture: Texture;
 	private readonly earTexture: Texture;
@@ -116,10 +108,6 @@
 		this.camera.position.y = -12;
 		this.camera.position.z = 60;
 
-<<<<<<< HEAD
-		this.renderer = new WebGLRenderer({ alpha: true, logarithmicDepthBuffer: true });
-		this.domElement.appendChild(this.renderer.domElement);
-=======
 		this.renderer = new WebGLRenderer({
 			canvas: this.canvas,
 			alpha: options.alpha !== false, // default: true
@@ -127,7 +115,6 @@
 
 		});
 		this.renderer.setPixelRatio(window.devicePixelRatio);
->>>>>>> 9d4915cb
 
 		this.playerObject = new PlayerObject(this.skinTexture, this.capeTexture, this.earTexture);
 		this.playerObject.name = "player";
@@ -198,12 +185,8 @@
 			return;
 		}
 		this.animations.runAnimationLoop(this.playerObject);
-<<<<<<< HEAD
-		this.doRender();
+		this.render();
 		this.animatedCape();
-=======
-		this.render();
->>>>>>> 9d4915cb
 		window.requestAnimationFrame(() => this.draw());
 	}
 
