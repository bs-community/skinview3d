--- conflicted
+++ resolved
@@ -7,11 +7,7 @@
 
 	// default configuration
 	control.enablePan = false;
-<<<<<<< HEAD
-	control.target = new Vector3(0, -7.5, 0);
-=======
 	control.target = new Vector3(0, 0, 0);
->>>>>>> 7f7c32d1
 	control.minDistance = 10;
 	control.maxDistance = 256;
 	control.update();
